import logging
import urllib

from django.conf import settings
from django.contrib.auth.models import Group, User
from django.core.mail import EmailMultiAlternatives
from django.shortcuts import get_object_or_404
from django.template import loader
from django.utils.encoding import force_bytes
from django.utils.http import urlsafe_base64_encode
from django.utils.decorators import method_decorator
from django.views.decorators.csrf import csrf_exempt
import django_filters
from rest_framework import mixins, status, viewsets, filters
from rest_framework.decorators import action
from rest_framework.response import Response
from rest_framework.reverse import reverse
from rest_framework.pagination import CursorPagination, PageNumberPagination


from workflow import models as wfm

from .permissions import (IsOrgMember, IsSuperUserOrReadOnly, AllowTolaRoles,
                          AllowAuthenticatedRead, AllowOnlyOrgAdmin,
                          PERMISSIONS_ADMIN, PERMISSIONS_ORG_ADMIN,
                          PERMISSIONS_PROGRAM_ADMIN, PERMISSIONS_PROGRAM_TEAM,
                          PERMISSIONS_VIEW_ONLY)
from . import serializers


logger = logging.getLogger(__name__)


class StandardResultsSetPagination(PageNumberPagination):
    page_size = 100
    page_size_query_param = 'page_size'
    max_page_size = 1000


class SmallResultsSetPagination(PageNumberPagination):
    page_size = 20
    page_size_query_param = 'page_size'
    max_page_size = 50


class DefaultCursorPagination(CursorPagination):
    """
    TODO move this to settings to provide better standardization
    See http://www.django-rest-framework.org/api-guide/pagination/
    """
    page_size = 30
    max_page_size = 100
    page_size_query_param = 'page_size'


class UserViewSet(mixins.RetrieveModelMixin, mixins.UpdateModelMixin,
                  mixins.ListModelMixin, viewsets.GenericViewSet):
    """
    User is the primary relationship for identity and access to a logged in user.
    They are associated with an
    organization, Group (for permission though WorkflowTeam) and WorkflowLevel 1 (again through WorkflowTeam)

    title:
    User is the primary relationship for identity and access to a logged in user.

    description:
    They are associated with an
    organization, Group (for permission though WorkflowTeam) and WorkflowLevel 1 (again through WorkflowTeam)

    retrieve:
    Return the given user.

    list:
    Return a list of all the existing users.

    create:
    Create a new user instance.
    """
    queryset = wfm.User.objects.all()
    serializer_class = serializers.UserSerializer

    def update(self, request, pk):
        user_groups = request.user.groups.values_list('name', flat=True)
        instance = self.get_object()
        user_org = wfm.CoreUser.objects.\
            values_list('organization_id', flat=True).\
            get(user=instance)
        request_user_org = wfm.CoreUser.objects. \
            values_list('organization_id', flat=True).\
            get(user=request.user)
        if request.user.is_superuser \
                or (wfm.ROLE_ORGANIZATION_ADMIN in user_groups and
                    user_org == request_user_org):

            serializer = self.get_serializer(instance,
                                             data=request.data, partial=True)
            serializer.is_valid(raise_exception=True)
            self.perform_update(serializer)
            return Response(serializer.data)
        else:
            return Response(status=status.HTTP_403_FORBIDDEN)


class GroupViewSet(viewsets.ReadOnlyModelViewSet):
    """
    Groups are used for setting permission descriptions in Workflow Team.  They are associated with an
    a user (for permission though WorkflowTeam)

    title:
    Groups are used for setting permission descriptions in Workflow Team.

    description:
    Groups are used for setting permission descriptions in Workflow Team.  They are associated with an
    a user (for permission though WorkflowTeam)

    retrieve:
    Return the given group.

    list:
    Return a list of all the existing groups.

    create:
    Create a new group instance.
    """
    queryset = wfm.Group.objects.all()
    serializer_class = serializers.GroupSerializer


class WorkflowLevel1ViewSet(viewsets.ModelViewSet):
    """
    Workflow Level 1 is the primary building block for creating relational lists, navigation or generic use case objects
    in the application core.  A Workflow level 1 can have multiple related workflow level 2's and be associated with a
    specific organization or set for an entire application.

    title:
    Workflow Level 1 is the primary building block for creating relationships

    description:
    Workflow Level 1 is the primary building block for creating relational lists, navigation or generic use case objects
    in the application core.  A Workflow level 1 can have multiple related workflow level 2's and be associated with a
    specific organization or set for an entire application.

    retrieve:
    Return the given workflow.

    list:
    Return a list of all the existing workflows.

    create:
    Create a new workflow instance.
    """
    # Remove CSRF request verification for posts to this API
    @method_decorator(csrf_exempt)
    def dispatch(self, *args, **kwargs):
        return super(WorkflowLevel1ViewSet, self).dispatch(*args, **kwargs)

    def list(self, request):
        # Use this queryset or the django-filters lib will not work
        queryset = self.filter_queryset(self.get_queryset())
        if not request.user.is_superuser:
            if wfm.ROLE_ORGANIZATION_ADMIN in request.user.groups.values_list(
                    'name', flat=True):
                organization_id = wfm.CoreUser.objects. \
                    values_list('organization_id', flat=True). \
                    get(user=request.user)
                queryset = queryset.filter(organization_id=organization_id)
            else:
                wflvl1_ids = wfm.WorkflowTeam.objects.filter(
                    workflow_user__user=request.user).values_list(
                    'workflowlevel1__id', flat=True)
                queryset = queryset.filter(id__in=wflvl1_ids)

        paginate = request.GET.get('paginate')
        if paginate and (paginate.lower() == 'true' or paginate == '1'):
            page = self.paginate_queryset(queryset)
            if page is not None:
                serializer = self.get_serializer(page, many=True)
                return self.get_paginated_response(serializer.data)

        serializer = self.get_serializer(queryset, many=True)
        return Response(serializer.data)

    def _get_user_org_role(self, user):
        if user.is_superuser:
            return 'Admin'
        else:
            groups = user.groups.values_list('name', flat=True).filter(
                name__in=[wfm.ROLE_ORGANIZATION_ADMIN, wfm.ROLE_VIEW_ONLY])
            if len(groups) == 2:
                return wfm.ROLE_ORGANIZATION_ADMIN
            elif len(groups) == 1:
                return groups.first()
            else:
                return None

    def _get_permissions(self, user, role_org):
        permissions = []

        permissions_role = {
            'Admin': PERMISSIONS_ADMIN,
            wfm.ROLE_ORGANIZATION_ADMIN: PERMISSIONS_ORG_ADMIN,
            wfm.ROLE_PROGRAM_ADMIN: PERMISSIONS_PROGRAM_ADMIN,
            wfm.ROLE_PROGRAM_TEAM: PERMISSIONS_PROGRAM_TEAM,
            wfm.ROLE_VIEW_ONLY: PERMISSIONS_VIEW_ONLY,
        }

        if role_org:
            qs = wfm.WorkflowLevel1.objects.\
                values_list('id', 'level1_uuid').\
                filter(organization=user.core_user.organization).order_by('id')
        else:
            qs = wfm.WorkflowTeam.objects.\
                values_list('workflowlevel1_id',
                            'workflowlevel1__level1_uuid', 'role__name').\
                filter(workflow_user=user.core_user).\
                order_by('workflowlevel1_id')

        for wflvl1_info in qs:
            if role_org:
                permissions_details = permissions_role.get(role_org)
                wflvl1_id = wflvl1_info[0]
                wflvl1_uuid = wflvl1_info[1]
                role = role_org
            else:
                wflvl1_id, wflvl1_uuid, role = wflvl1_info
                permissions_details = permissions_role.get(role)
            permission = {
                'workflowlevel1_id': wflvl1_id,
                'workflowlevel1_uuid': wflvl1_uuid,
                'role': role,
            }
            permission.update(permissions_details)
            permissions.append(permission)

        return permissions

    @action(detail=False, methods=['GET'])
    def permissions(self, request):
        data = {}

        role_org = self._get_user_org_role(request.user)
        if role_org:
            data['role_org'] = role_org
        data['permissions'] = self._get_permissions(request.user, role_org)

        serializer = self.get_serializer(data=data)
        serializer.is_valid(raise_exception=True)
        return Response(serializer.data)

    def create(self, request, *args, **kwargs):
        serializer = self.get_serializer(data=request.data)
        serializer.is_valid(raise_exception=True)
        self.perform_create(serializer)  # inherited from CreateModelMixin

        # Assign the user to multiple properties of the Program
        group_program_admin = Group.objects.get(name=wfm.ROLE_PROGRAM_ADMIN)
        wflvl1 = wfm.WorkflowLevel1.objects.get(
            level1_uuid=serializer.data['level1_uuid'])
        wfm.WorkflowTeam.objects.create(
            workflow_user=request.user.core_user, workflowlevel1=wflvl1,
            role=group_program_admin)

        headers = self.get_success_headers(serializer.data)
        return Response(serializer.data, status=status.HTTP_201_CREATED,
                        headers=headers)

    def perform_create(self, serializer):
        organization = self.request.user.core_user.organization
        obj = serializer.save(organization=organization)
        obj.user_access.add(self.request.user.core_user)

    def destroy(self, request, pk):
        workflowlevel1 = self.get_object()
        workflowlevel1.delete()
        return Response(status=status.HTTP_204_NO_CONTENT)

    def get_serializer_class(self):
        if (self.request and self.request.method == 'GET' and
                self.action == 'permissions'):
            return serializers.WorkflowLevel1PermissionsSerializer
        else:
            return serializers.WorkflowLevel1Serializer

    ordering_fields = ('country__country', 'name')
    ordering = ('name',)
    filter_fields = ('country__country', 'name', 'level1_uuid')
    filter_backends = (django_filters.rest_framework.DjangoFilterBackend,
                       filters.OrderingFilter)

    queryset = wfm.WorkflowLevel1.objects.all()
    permission_classes = (AllowTolaRoles, IsOrgMember)
    pagination_class = DefaultCursorPagination


class CountryViewSet(viewsets.ModelViewSet):
    """
    Country is related to workflow level one as a way of associating it with a specific country location if needed.
    Countries can then be used in a web mapping service, or as a way of associating users via the Workflow Team location with a
    specific location.

    title:
    Country is related to workflow level one as a way of associating it with a specific country location if needed.

    description:
    Countries can then be used in a web mapping service, or as a way of associating users via the Workflow Team location with a
    specific location.

    retrieve:
    Return the given country.

    list:
    Return a list of all the existing countries.

    create:
    Create a new country instance.
    """

    filter_backends = (django_filters.rest_framework.DjangoFilterBackend,)
    queryset = wfm.Country.objects.all()
    serializer_class = serializers.CountrySerializer


class CoreUserViewSet(mixins.ListModelMixin, mixins.RetrieveModelMixin,
                      mixins.CreateModelMixin, viewsets.GenericViewSet):
    """
    A core user is an extension of the default User object.  A core user is also the primary relationship for identity
    and access to a logged in user. They are associated with an organization, Group (for permission though WorkflowTeam)
    and WorkflowLevel 1 (again through WorkflowTeam)

    title:
    A core user is an extension of the default User object.

    description:
    A core user is also the primary relationship for identity and access to a logged in user.
    They are associated with an organization, Group (for permission though WorkflowTeam)
    and WorkflowLevel 1 (again through WorkflowTeam)

    retrieve:
    Return the given core user.

    list:
    Return a list of all the existing core users.

    create:
    Create a new core user instance.
    """
    def list(self, request):
        # Use this queryset or the django-filters lib will not work
        queryset = self.filter_queryset(self.get_queryset())
        if not request.user.is_superuser:
            organization_id = wfm.CoreUser.objects.\
                values_list('organization_id', flat=True).\
                get(user=request.user)
            queryset = queryset.filter(organization_id=organization_id)
        serializer = self.get_serializer(
            instance=queryset, context={'request': request}, many=True)
        return Response(serializer.data)

    def retrieve(self, request, pk=None):
        queryset = self.queryset
        user = get_object_or_404(queryset, pk=pk)
        serializer = self.get_serializer(instance=user,
                                         context={'request': request})
        return Response(serializer.data)

    def perform_create(self, serializer):
        validated_data = serializer.validated_data
        organization = wfm.Organization.objects.get(
            name=validated_data['organization'])

        user = User.objects.create(
            first_name=validated_data.get('first_name', ''),
            last_name=validated_data.get('last_name', ''),
            email=validated_data['email'],
            username=validated_data['username'],
        )
        user.set_password(validated_data['password'])
        user.save()

        serializer.save(user=user, organization=organization)

    @action(methods=['POST'], detail=False)
    def invite(self, request):
        """
        This endpoint is used to invite multiple user at the same time.
        It's expected a list of email, for example:
        {
            'emails': ['john@example.com', 'paul@example.com']
        }
        """
        serializer = self.get_serializer(data=request.data)
        serializer.is_valid(raise_exception=True)
        self.perform_invite(serializer)

        return Response({
            'detail': 'The invitations were sent successfully.'},
            status=status.HTTP_200_OK)

    # WE MIGHT NEED TO MOVE THIS # TODO RESEARCH WHERE INVITE SHOULD LIVE
    def perform_invite(self, serializer):
        reg_location = reverse('register')
        email_addresses = serializer.validated_data.get('emails')
        organization = wfm.Organization.objects.values(
            'organization_uuid', 'name').get(coreuser__user=self.request.user)

        registered_emails = User.objects.filter(email__in=email_addresses)\
            .values_list('email', flat=True)

        for email_address in email_addresses:
            if email_address not in registered_emails:
                # build the invitation link
                invitation_link = self.request.build_absolute_uri(reg_location)
                query_params = {
                    'organization_uuid': organization['organization_uuid'],
                    'email': urlsafe_base64_encode
                    (force_bytes(email_address)).decode()
                }
                qp = urllib.urlencode(query_params)
                invitation_link += '?{}'.format(qp)

                # create the used context for the E-mail templates
                context = {
                    'invitation_link': invitation_link,
                    'org_admin_name': self.request.user.core_user.name,
                    'organization_name': organization['name']
                }
                text_content = loader.render_to_string(
                    'email/coreuser/invitation.txt', context, using=None)
                html_content = loader.render_to_string(
                    'email/coreuser/invitation.html', context, using=None)

                # send the invitation email
                msg = EmailMultiAlternatives(
                    subject='Application Access', # TODO we need to make this dynamic
                    body=text_content,
                    to=[email_address],
                    reply_to=[settings.DEFAULT_REPLY_TO]
                )
                msg.attach_alternative(html_content, "text/html")
                msg.send()

    def get_serializer_class(self):
        if self.request and self.request.method == 'POST':
            invitation_path = reverse('coreuser-invite')
            if self.request._request.path == invitation_path:
                return serializers.CoreUserInvitationSerializer
            return serializers.RegisterCoreUserSerializer
        else:
            return serializers.CoreUserSerializer

    def get_permissions(self):
        # different permissions for the invitation process
        if self.request.method == 'POST':
            invitation_path = reverse('coreuser-invite')
            if self.request.path == invitation_path:
                return [AllowOnlyOrgAdmin()]

        return super(CoreUserViewSet, self).get_permissions()

    filter_fields = ('organization__id',)
    filter_backends = (django_filters.rest_framework.DjangoFilterBackend,)
    queryset = wfm.CoreUser.objects.all()
    permission_classes = (AllowAuthenticatedRead,)


class OrganizationViewSet(viewsets.ModelViewSet):
    """
    Organization is a collection of CoreUsers An organization is also the primary relationship for a user.
    They are associated with an organization that then provides them access to join a workflow team.

    title:
    Organization is a collection of CoreUsers

    description:
    An organization is also the primary relationship for a user.
    They are associated with an organization that then provides them access to join a workflow team.

    retrieve:
    Return the given organization user.

    list:
    Return a list of all the organizations.

    create:
    Create a new organization instance.
    """

    def list(self, request):
        # Use this queryset or the django-filters lib will not work
        queryset = self.filter_queryset(self.get_queryset())
        if not request.user.is_superuser:
            organization_id = wfm.CoreUser.objects. \
                values_list('organization_id', flat=True). \
                get(user=request.user)
            queryset = queryset.filter(id=organization_id)
        serializer = self.get_serializer(queryset, many=True)
        return Response(serializer.data)

    @action(detail=True)
    def subscription(self, request, pk):
        instance = self.get_object()
        try:
            result = Subscription.retrieve(instance.chargebee_subscription_id)
            subscription = result.subscription
            result = Plan.retrieve(subscription.plan_id)
            plan = result.plan
        except Exception as e:
            logger.warn(e)
            return Response(
                {'detail': 'No subscription was found.'},
                status=status.HTTP_404_NOT_FOUND
            )
        else:
            data = {
                'plan': {
                    'name': plan.name,
                },
                'status': subscription.status,
                'total_seats': subscription.plan_quantity,
                'used_seats': instance.chargebee_used_seats
            }

            return Response(data, status=status.HTTP_200_OK)

    filter_backends = (django_filters.rest_framework.DjangoFilterBackend,)
    permission_classes = (IsOrgMember,)
    queryset = wfm.Organization.objects.all()
    serializer_class = serializers.OrganizationSerializer


class WorkflowLevel2ViewSet(viewsets.ModelViewSet):
    """
    title:
    Workflow Level 2 is the secondary building block for creating relational lists, navigation or generic use case objects
    in the application core.

    description:
    A Workflow level 2 can have one parent workflow leve 1 and multiple related workflow
    level 2's and be associated with a specific organization or set for an entire application.

    retrieve:
    Return the given workflow level 2.

    list:
    Return a list of all the existing workflow level 2s.

    create:
    Create a new workflow level 2 instance.
    """
    # Remove CSRF request verification for posts to this API
    @method_decorator(csrf_exempt)
    def dispatch(self, *args, **kwargs):
        return super(WorkflowLevel2ViewSet, self).dispatch(*args, **kwargs)

    def list(self, request):
        # Use this queryset or the django-filters lib will not work
        queryset = self.filter_queryset(self.get_queryset())
        if not request.user.is_superuser:
            organization_id = wfm.CoreUser.objects. \
                values_list('organization_id', flat=True). \
                get(user=request.user)
            if wfm.ROLE_ORGANIZATION_ADMIN in request.user.groups.values_list(
                    'name', flat=True):
                queryset = queryset.filter(
                    workflowlevel1__organization_id=organization_id)
            else:
                wflvl1_ids = wfm.WorkflowTeam.objects.filter(
                    workflow_user__user=request.user).values_list(
                    'workflowlevel1__id', flat=True)
                queryset = queryset.filter(
                    workflowlevel1__organization_id=organization_id,
                    workflowlevel1__in=wflvl1_ids)

        nested = request.GET.get('nested_models')
        if nested is not None and (nested.lower() == 'true' or nested == '1'):
            self.serializer_class = serializers.WorkflowLevel2FullSerializer

        paginate = request.GET.get('paginate')
        if paginate and (paginate.lower() == 'true' or paginate == '1'):
            page = self.paginate_queryset(queryset)
            if page is not None:
                serializer = self.get_serializer(page, many=True)
                return self.get_paginated_response(serializer.data)

        serializer = self.get_serializer(queryset, many=True)
        return Response(serializer.data)

    def retrieve(self, request, *args, **kwargs):
        instance = self.get_object()

        nested = request.GET.get('nested_models')
        if nested is not None and (nested.lower() == 'true' or nested == '1'):
            self.serializer_class = serializers.WorkflowLevel2FullSerializer

        serializer = self.get_serializer(instance)
        return Response(serializer.data)

    def perform_create(self, serializer):
        serializer.save(created_by=self.request.user)

    filter_fields = ('workflowlevel1__country__country', 'level2_uuid',
                     'workflowlevel1__name', 'workflowlevel1__id')
    ordering = ('name',)
    filter_backends = (django_filters.rest_framework.DjangoFilterBackend,
                       filters.OrderingFilter)
    queryset = wfm.WorkflowLevel2.objects.all()
    permission_classes = (AllowTolaRoles, IsOrgMember)
    serializer_class = serializers.WorkflowLevel2Serializer
    pagination_class = DefaultCursorPagination


class WorkflowLevel2SortViewSet(viewsets.ModelViewSet):
    """
    title:
    Workflow Level 2 sort is a JSON Array storage for the sort and ordering of workflow levels per organization

    description:
    Sort your workflowlevels in the JSON array. WARNING ensure that the JSON array relationships already exist
    in the workflow level 2 parent_id and Workflow level 1

    retrieve:
    Return the given workflow level 2 sort.

    list:
    Return a list of all the existing workflow level 2 sorts.

    create:
    Create a new workflow level 2 sort instance.
    """

    def list(self, request):
        # Use this queryset or the django-filters lib will not work
        queryset = self.filter_queryset(self.get_queryset())
        if not request.user.is_superuser:
            user_groups = request.user.groups.values_list('name', flat=True)
            if wfm.ROLE_ORGANIZATION_ADMIN in user_groups:
                organization_id = wfm.CoreUser.objects. \
                    values_list('organization_id', flat=True). \
                    get(user=request.user)
                queryset = queryset.filter(
                    workflowlevel1__organization_id=organization_id)
            else:
                wflvl1_ids = wfm.WorkflowTeam.objects.filter(
                    workflow_user__user=request.user).values_list(
                    'workflowlevel1__id', flat=True)
                queryset = queryset.filter(workflowlevel1__in=wflvl1_ids)
        serializer = self.get_serializer(queryset, many=True)
        return Response(serializer.data)

    queryset = wfm.WorkflowLevel2Sort.objects.all()
    permission_classes = (IsOrgMember,)
    serializer_class = serializers.WorkflowLevel2SortSerializer


class InternationalizationViewSet(viewsets.ModelViewSet):
    """
    title:
    Translations for the application

    description:
    Translation file store for each supported front end language JSON  storage.  This is global file and used for
    every user and organization.

    retrieve:
    Return the Internationalization.

    list:
    Return a list of all the existing Internationalizations.

    create:
    Create a new Internationalization instance.
    """

    filter_fields = ('language',)
    filter_backends = (django_filters.rest_framework.DjangoFilterBackend,)
    permission_classes = (IsSuperUserOrReadOnly,)
    queryset = wfm.Internationalization.objects.all()
    serializer_class = serializers.InternationalizationSerializer


class WorkflowTeamViewSet(viewsets.ModelViewSet):
    """
    title:
    Workflow Team is the the permissions and access control for each workflow
    in the application core.

    description:
    A Workflow level team associates a user with a Group for permissions and workflow level 1
    for access to the entire workflow.

    retrieve:
    Return the given workflow team.

    list:
    Return a list of all the existing workflow teams.

    create:
    Create a new workflow team instance.
    """
    def list(self, request):
        # Use this queryset or the django-filters lib will not work
        queryset = self.filter_queryset(self.get_queryset())
        if not request.user.is_superuser:
            if wfm.ROLE_ORGANIZATION_ADMIN in request.user.groups.values_list(
                    'name', flat=True):
                organization_id = wfm.CoreUser.objects. \
                    values_list('organization_id', flat=True). \
                    get(user=request.user)
                queryset = queryset.filter(
                    workflow_user__organization_id=organization_id)
            else:
                wflvl1_ids = wfm.WorkflowTeam.objects.filter(
                    workflow_user__user=request.user).values_list(
                    'workflowlevel1__id', flat=True)
                queryset = queryset.filter(workflowlevel1__in=wflvl1_ids)

        nested = request.GET.get('nested_models')
        if nested is not None and (nested.lower() == 'true' or nested == '1'):
            self.serializer_class = serializers.WorkflowTeamListFullSerializer

        serializer = self.get_serializer(queryset, many=True)
        return Response(serializer.data)

<<<<<<< HEAD
    filter_fields = ('workflowlevel1__organization__id',
                     'workflow_user__core_user_uuid')
=======
    filter_fields = ('workflowlevel1__organization__id',)
>>>>>>> 39d98b76
    filter_backends = (django_filters.rest_framework.DjangoFilterBackend,)
    permission_classes = (AllowTolaRoles,)
    queryset = wfm.WorkflowTeam.objects.all()
    serializer_class = serializers.WorkflowTeamSerializer


class MilestoneViewSet(viewsets.ModelViewSet):
    """
    title:
    Milestones are time bound relationships to workflow level 1 or 2

    description:
    A milestone can be associated with a workflow level 1 or 2 to provide additional time tracked goals for a workflow.
    This can be used for example in a project workflow to track high level goals across a set of workflows.

    retrieve:
    Return the given milestone.

    list:
    Return a list of all the existing milestones.

    create:
    Create a new milestone instance.
    """

    def list(self, request):
        # Use this queryset or the django-filters lib will not work
        queryset = self.filter_queryset(self.get_queryset())
        if not request.user.is_superuser:
            organization_id = wfm.CoreUser.objects. \
                values_list('organization_id', flat=True). \
                get(user=request.user)
            queryset = queryset.filter(organization_id=organization_id)
        serializer = self.get_serializer(queryset, many=True)
        return Response(serializer.data)

    def perform_create(self, serializer):
        serializer.save(created_by=self.request.user)

    permission_classes = (IsOrgMember,)
    queryset = wfm.Milestone.objects.all()
    serializer_class = serializers.MilestoneSerializer


class PortfolioViewSet(viewsets.ModelViewSet):
    """
    title:
    Portfolio provides organizational structure or groupings for workflows

    description:
    A portfolio can be associated with a workflow level 1 or 2 to provide additional organizational structure for a workflow.
    This can be used for example in a project workflow to collect multiple workflows into one folder or grouping or in a navigational
    grouping as a way to provide a secondary site or structure.

    retrieve:
    Return the given portfolio.

    list:
    Return a list of all the existing portfolios.

    create:
    Create a new portfolio instance.
    """

    def list(self, request):
        # Use this queryset or the django-filters lib will not work
        queryset = self.filter_queryset(self.get_queryset())
        if not request.user.is_superuser:
            organization_id = wfm.CoreUser.objects. \
                values_list('organization_id', flat=True). \
                get(user=request.user)
            queryset = queryset.filter(organization_id=organization_id)
        serializer = self.get_serializer(queryset, many=True)
        return Response(serializer.data)

    def create(self, request, *args, **kwargs):
        serializer = self.get_serializer(data=request.data)
        serializer.is_valid(raise_exception=True)
        self.perform_create(serializer)  # inherited from CreateModelMixin

        portfolio = wfm.Portfolio.objects.get(pk=serializer.data['id'])
        portfolio.organization = request.user.core_user.organization
        portfolio.save()

        headers = self.get_success_headers(serializer.data)
        return Response(serializer.data, status=status.HTTP_201_CREATED,
                        headers=headers)

    permission_classes = (AllowTolaRoles, IsOrgMember)
    queryset = wfm.Portfolio.objects.all()
    serializer_class = serializers.PortfolioSerializer


"""
GraphQL views from Graphene
"""
from graphene_django.views import GraphQLView
from django.contrib.auth.mixins import LoginRequiredMixin

class DRFAuthenticatedGraphQLView(GraphQLView):
    @classmethod
    def as_view(cls, *args, **kwargs):
        view = super(GraphQLView, cls).as_view(*args, **kwargs)
        return view<|MERGE_RESOLUTION|>--- conflicted
+++ resolved
@@ -721,12 +721,7 @@
         serializer = self.get_serializer(queryset, many=True)
         return Response(serializer.data)
 
-<<<<<<< HEAD
-    filter_fields = ('workflowlevel1__organization__id',
-                     'workflow_user__core_user_uuid')
-=======
     filter_fields = ('workflowlevel1__organization__id',)
->>>>>>> 39d98b76
     filter_backends = (django_filters.rest_framework.DjangoFilterBackend,)
     permission_classes = (AllowTolaRoles,)
     queryset = wfm.WorkflowTeam.objects.all()
